--- conflicted
+++ resolved
@@ -583,15 +583,6 @@
   publisher={London Stock Exchange Group}
 }
 
-<<<<<<< HEAD
-@misc{FTSERussell2024,
-    title = "{FTSE} {All}-{World} {Index} Factsheet",
-    year = {2024},
-    url = {https://research.ftserussell.com/Analytics/Factsheets/Home/DownloadSingleIssue?issueName=AWORLDS&IsManual=False},
-    note = {Accessed: 2024-07-31},
-    author = {{FTSE Russell}},
-    howpublished = {\url{https://research.ftserussell.com/Analytics/Factsheets/Home/DownloadSingleIssue?issueName=AWORLDS&IsManual=False}},
-=======
 @Misc{FTSERussell2024,
   author       = {{FTSE Russell}},
   howpublished = {\url{https://research.ftserussell.com/Analytics/Factsheets/Home/DownloadSingleIssue?issueName=AWORLDS&IsManual=False}},
@@ -599,7 +590,6 @@
   title        = {{FTSE} {All}-{World} {Index} Factsheet},
   year         = {2024},
   url          = {https://research.ftserussell.com/Analytics/Factsheets/Home/DownloadSingleIssue?issueName=AWORLDS&IsManual=False},
->>>>>>> 8c88f52b
 }
 
 @Comment{jabref-meta: databaseType:bibtex;}